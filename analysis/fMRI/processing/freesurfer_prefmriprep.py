--- conflicted
+++ resolved
@@ -42,13 +42,10 @@
 wait
 
 export SUBJECTS_DIR=$TMPDIR/pre_fmriprep/$SJ_NR
-<<<<<<< HEAD
-=======
 
 wait
 
 cd $SUBJECTS_DIR
->>>>>>> 63dec14b
 
 wait
 
